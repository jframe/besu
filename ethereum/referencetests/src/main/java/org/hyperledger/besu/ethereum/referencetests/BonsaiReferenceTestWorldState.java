--- conflicted
+++ resolved
@@ -121,14 +121,7 @@
             DataStorageConfiguration.DEFAULT_CONFIG);
 
     final BonsaiReferenceTestWorldStateStorage worldStateStorage =
-<<<<<<< HEAD
-        new BonsaiReferenceTestWorldStateStorage(
-            new BonsaiWorldStateKeyValueStorage(
-                new InMemoryKeyValueStorageProvider(), metricsSystem, false),
-            preImageProxy);
-=======
         new BonsaiReferenceTestWorldStateStorage(bonsaiWorldStateKeyValueStorage, preImageProxy);
->>>>>>> 94d86afb
 
     final NoOpCachedWorldStorageManager noOpCachedWorldStorageManager =
         new NoOpCachedWorldStorageManager(bonsaiWorldStateKeyValueStorage);
@@ -156,84 +149,6 @@
     return this.refTestStorage.streamAccounts(this, startKeyHash, limit);
   }
 
-<<<<<<< HEAD
-  static class NoOpCachedWorldStorageManager extends CachedWorldStorageManager {
-
-    public NoOpCachedWorldStorageManager() {
-      super(
-          null,
-          new BonsaiWorldStateKeyValueStorage(
-              new InMemoryKeyValueStorageProvider(), new NoOpMetricsSystem(), false),
-          new NoOpMetricsSystem());
-    }
-
-    @SuppressWarnings({"UnsynchronizedOverridesSynchronized", "squid:S3551"})
-    @Override
-    public void addCachedLayer(
-        final BlockHeader blockHeader,
-        final Hash worldStateRootHash,
-        final BonsaiWorldState forWorldState) {
-      // reference test world states are not cached
-    }
-
-    @Override
-    public boolean containWorldStateStorage(final Hash blockHash) {
-      return false;
-    }
-
-    @Override
-    public Optional<BonsaiWorldState> getWorldState(final Hash blockHash) {
-      return Optional.empty();
-    }
-
-    @Override
-    public Optional<BonsaiWorldState> getNearestWorldState(final BlockHeader blockHeader) {
-      return Optional.empty();
-    }
-
-    @Override
-    public Optional<BonsaiWorldState> getHeadWorldState(
-        final Function<Hash, Optional<BlockHeader>> hashBlockHeaderFunction) {
-      return Optional.empty();
-    }
-
-    @Override
-    public void reset() {
-      // reference test world states are not re-used
-    }
-  }
-
-  static class NoOpTrieLogManager extends TrieLogManager {
-
-    public NoOpTrieLogManager() {
-      super(null, null, 0, null, TrieLogPruner.noOpTrieLogPruner());
-    }
-
-    @SuppressWarnings({"UnsynchronizedOverridesSynchronized", "squid:S3551"})
-    @Override
-    public void saveTrieLog(
-        final BonsaiWorldStateUpdateAccumulator localUpdater,
-        final Hash forWorldStateRootHash,
-        final BlockHeader forBlockHeader,
-        final BonsaiWorldState forWorldState) {
-      // notify trie log added observers, synchronously
-      TrieLog trieLog = trieLogFactory.create(localUpdater, forBlockHeader);
-      trieLogObservers.forEach(o -> o.onTrieLogAdded(new TrieLogAddedEvent(trieLog)));
-    }
-
-    @Override
-    public long getMaxLayersToLoad() {
-      return 0;
-    }
-
-    @Override
-    public Optional<TrieLog> getTrieLogLayer(final Hash blockHash) {
-      return Optional.empty();
-    }
-  }
-
-=======
->>>>>>> 94d86afb
   @Override
   protected Hash hashAndSavePreImage(final Bytes value) {
     // by default do not save has preImages
