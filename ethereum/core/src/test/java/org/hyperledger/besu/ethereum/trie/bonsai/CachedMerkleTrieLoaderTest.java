--- conflicted
+++ resolved
@@ -50,12 +50,8 @@
   private final StorageProvider storageProvider = new InMemoryKeyValueStorageProvider();
   private final BonsaiWorldStateKeyValueStorage inMemoryWorldState =
       Mockito.spy(
-<<<<<<< HEAD
-          new BonsaiWorldStateKeyValueStorage(storageProvider, new NoOpMetricsSystem(), false));
-=======
           new BonsaiWorldStateKeyValueStorage(
               storageProvider, new NoOpMetricsSystem(), DataStorageConfiguration.DEFAULT_CONFIG));
->>>>>>> 94d86afb
 
   final List<Address> accounts =
       List.of(Address.fromHexString("0xdeadbeef"), Address.fromHexString("0xdeadbeee"));
@@ -78,13 +74,9 @@
 
     final BonsaiWorldStateKeyValueStorage emptyStorage =
         new BonsaiWorldStateKeyValueStorage(
-<<<<<<< HEAD
-            new InMemoryKeyValueStorageProvider(), new NoOpMetricsSystem(), false);
-=======
             new InMemoryKeyValueStorageProvider(),
             new NoOpMetricsSystem(),
             DataStorageConfiguration.DEFAULT_CONFIG);
->>>>>>> 94d86afb
     StoredMerklePatriciaTrie<Bytes, Bytes> cachedTrie =
         new StoredMerklePatriciaTrie<>(
             (location, hash) ->
@@ -123,13 +115,9 @@
     final List<Bytes> cachedSlots = new ArrayList<>();
     final BonsaiWorldStateKeyValueStorage emptyStorage =
         new BonsaiWorldStateKeyValueStorage(
-<<<<<<< HEAD
-            new InMemoryKeyValueStorageProvider(), new NoOpMetricsSystem(), false);
-=======
             new InMemoryKeyValueStorageProvider(),
             new NoOpMetricsSystem(),
             DataStorageConfiguration.DEFAULT_CONFIG);
->>>>>>> 94d86afb
     final StoredMerklePatriciaTrie<Bytes, Bytes> cachedTrie =
         new StoredMerklePatriciaTrie<>(
             (location, hash) ->
