/*
 * Copyright ConsenSys AG.
 *
 * Licensed under the Apache License, Version 2.0 (the "License"); you may not use this file except in compliance with
 * the License. You may obtain a copy of the License at
 *
 * http://www.apache.org/licenses/LICENSE-2.0
 *
 * Unless required by applicable law or agreed to in writing, software distributed under the License is distributed on
 * an "AS IS" BASIS, WITHOUT WARRANTIES OR CONDITIONS OF ANY KIND, either express or implied. See the License for the
 * specific language governing permissions and limitations under the License.
 *
 * SPDX-License-Identifier: Apache-2.0
 *
 */
package org.hyperledger.besu.ethereum.trie.bonsai;

import static org.assertj.core.api.Assertions.assertThat;
import static org.hyperledger.besu.ethereum.storage.keyvalue.KeyValueSegmentIdentifier.BLOCKCHAIN;
import static org.hyperledger.besu.ethereum.storage.keyvalue.KeyValueSegmentIdentifier.TRIE_BRANCH_STORAGE;
import static org.hyperledger.besu.ethereum.trie.bonsai.storage.BonsaiWorldStateKeyValueStorage.WORLD_BLOCK_HASH_KEY;
import static org.hyperledger.besu.ethereum.trie.bonsai.storage.BonsaiWorldStateKeyValueStorage.WORLD_ROOT_HASH_KEY;
import static org.mockito.ArgumentMatchers.any;
import static org.mockito.ArgumentMatchers.anyList;
import static org.mockito.ArgumentMatchers.eq;
import static org.mockito.Mockito.doAnswer;
import static org.mockito.Mockito.mock;
import static org.mockito.Mockito.never;
import static org.mockito.Mockito.spy;
import static org.mockito.Mockito.verify;
import static org.mockito.Mockito.when;

import org.hyperledger.besu.datatypes.Hash;
import org.hyperledger.besu.ethereum.chain.Blockchain;
import org.hyperledger.besu.ethereum.core.BlockHeader;
import org.hyperledger.besu.ethereum.core.BlockHeaderTestFixture;
import org.hyperledger.besu.ethereum.rlp.BytesValueRLPOutput;
import org.hyperledger.besu.ethereum.storage.StorageProvider;
import org.hyperledger.besu.ethereum.trie.bonsai.cache.CachedMerkleTrieLoader;
import org.hyperledger.besu.ethereum.trie.bonsai.cache.CachedWorldStorageManager;
import org.hyperledger.besu.ethereum.trie.bonsai.storage.BonsaiWorldStateKeyValueStorage;
import org.hyperledger.besu.ethereum.trie.bonsai.trielog.TrieLogFactoryImpl;
import org.hyperledger.besu.ethereum.trie.bonsai.trielog.TrieLogLayer;
import org.hyperledger.besu.ethereum.trie.bonsai.trielog.TrieLogManager;
import org.hyperledger.besu.ethereum.trie.bonsai.trielog.TrieLogPruner;
import org.hyperledger.besu.ethereum.trie.bonsai.worldview.BonsaiWorldState;
import org.hyperledger.besu.ethereum.worldstate.DataStorageConfiguration;
import org.hyperledger.besu.evm.internal.EvmConfiguration;
import org.hyperledger.besu.metrics.noop.NoOpMetricsSystem;
import org.hyperledger.besu.plugin.services.storage.KeyValueStorage;
import org.hyperledger.besu.plugin.services.storage.KeyValueStorageTransaction;
import org.hyperledger.besu.plugin.services.storage.SegmentedKeyValueStorage;
import org.hyperledger.besu.plugin.services.storage.SegmentedKeyValueStorageTransaction;

import java.util.Optional;

import org.junit.jupiter.api.BeforeEach;
import org.junit.jupiter.api.Disabled;
import org.junit.jupiter.api.Test;
import org.junit.jupiter.api.extension.ExtendWith;
import org.mockito.Mock;
import org.mockito.Mockito;
import org.mockito.junit.jupiter.MockitoExtension;
import org.mockito.junit.jupiter.MockitoSettings;
import org.mockito.quality.Strictness;

@ExtendWith(MockitoExtension.class)
@MockitoSettings(strictness = Strictness.LENIENT)
class BonsaiWorldStateArchiveTest {
  final BlockHeaderTestFixture blockBuilder = new BlockHeaderTestFixture();

  @Mock Blockchain blockchain;

  @Mock StorageProvider storageProvider;

  @Mock SegmentedKeyValueStorage segmentedKeyValueStorage;
  @Mock KeyValueStorage trieLogStorage;
  @Mock SegmentedKeyValueStorageTransaction segmentedKeyValueStorageTransaction;
  BonsaiWorldStateProvider bonsaiWorldStateArchive;

  @Mock CachedWorldStorageManager cachedWorldStorageManager;
  @Mock TrieLogManager trieLogManager;

  @BeforeEach
  public void setUp() {
    when(storageProvider.getStorageBySegmentIdentifiers(anyList()))
        .thenReturn(segmentedKeyValueStorage);
    when(segmentedKeyValueStorage.startTransaction())
        .thenReturn(segmentedKeyValueStorageTransaction);
    when(storageProvider.getStorageBySegmentIdentifier(any())).thenReturn(trieLogStorage);
    when(trieLogStorage.startTransaction()).thenReturn(mock(KeyValueStorageTransaction.class));
  }

  @Test
  void testGetMutableReturnPersistedStateWhenNeeded() {
    final BlockHeader chainHead = blockBuilder.number(0).buildHeader();

    when(segmentedKeyValueStorage.get(TRIE_BRANCH_STORAGE, WORLD_ROOT_HASH_KEY))
        .thenReturn(Optional.of(chainHead.getStateRoot().toArrayUnsafe()));
    when(segmentedKeyValueStorage.get(TRIE_BRANCH_STORAGE, WORLD_BLOCK_HASH_KEY))
        .thenReturn(Optional.of(chainHead.getHash().toArrayUnsafe()));
    when(segmentedKeyValueStorage.get(TRIE_BRANCH_STORAGE, WORLD_ROOT_HASH_KEY))
        .thenReturn(Optional.of(chainHead.getStateRoot().toArrayUnsafe()));
    when(segmentedKeyValueStorage.get(TRIE_BRANCH_STORAGE, WORLD_BLOCK_HASH_KEY))
        .thenReturn(Optional.of(chainHead.getHash().toArrayUnsafe()));
    bonsaiWorldStateArchive =
        new BonsaiWorldStateProvider(
            cachedWorldStorageManager,
            trieLogManager,
<<<<<<< HEAD
            new BonsaiWorldStateKeyValueStorage(storageProvider, new NoOpMetricsSystem(), false),
=======
            new BonsaiWorldStateKeyValueStorage(
                storageProvider, new NoOpMetricsSystem(), DataStorageConfiguration.DEFAULT_CONFIG),
>>>>>>> 94d86afb
            blockchain,
            new CachedMerkleTrieLoader(new NoOpMetricsSystem()),
            EvmConfiguration.DEFAULT);

    assertThat(bonsaiWorldStateArchive.getMutable(chainHead, true))
        .containsInstanceOf(BonsaiWorldState.class);
  }

  @Test
  void testGetMutableReturnEmptyWhenLoadMoreThanLimitLayersBack() {
    bonsaiWorldStateArchive =
        new BonsaiWorldStateProvider(
<<<<<<< HEAD
            new BonsaiWorldStateKeyValueStorage(storageProvider, new NoOpMetricsSystem(), false),
=======
            new BonsaiWorldStateKeyValueStorage(
                storageProvider, new NoOpMetricsSystem(), DataStorageConfiguration.DEFAULT_CONFIG),
>>>>>>> 94d86afb
            blockchain,
            Optional.of(512L),
            new CachedMerkleTrieLoader(new NoOpMetricsSystem()),
            null,
            EvmConfiguration.DEFAULT,
            TrieLogPruner.noOpTrieLogPruner());
    final BlockHeader blockHeader = blockBuilder.number(0).buildHeader();
    final BlockHeader chainHead = blockBuilder.number(512).buildHeader();
    when(blockchain.getChainHeadHeader()).thenReturn(chainHead);
    assertThat(bonsaiWorldStateArchive.getMutable(blockHeader, false)).isEmpty();
    verify(cachedWorldStorageManager, Mockito.never()).getWorldState(any(Hash.class));
  }

  @Test
  void testGetMutableWhenLoadLessThanLimitLayersBack() {

    bonsaiWorldStateArchive =
        new BonsaiWorldStateProvider(
            cachedWorldStorageManager,
            trieLogManager,
<<<<<<< HEAD
            new BonsaiWorldStateKeyValueStorage(storageProvider, new NoOpMetricsSystem(), false),
=======
            new BonsaiWorldStateKeyValueStorage(
                storageProvider, new NoOpMetricsSystem(), DataStorageConfiguration.DEFAULT_CONFIG),
>>>>>>> 94d86afb
            blockchain,
            new CachedMerkleTrieLoader(new NoOpMetricsSystem()),
            EvmConfiguration.DEFAULT);
    final BlockHeader blockHeader = blockBuilder.number(0).buildHeader();
    final BlockHeader chainHead = blockBuilder.number(511).buildHeader();
    final BonsaiWorldState mockWorldState = mock(BonsaiWorldState.class);
    when(mockWorldState.blockHash()).thenReturn(blockHeader.getHash());
    when(mockWorldState.freeze()).thenReturn(mockWorldState);

    when(trieLogManager.getMaxLayersToLoad()).thenReturn(Long.valueOf(512));
    when(cachedWorldStorageManager.getWorldState(blockHeader.getHash()))
        .thenReturn(Optional.of(mockWorldState));
    when(blockchain.getChainHeadHeader()).thenReturn(chainHead);
    assertThat(bonsaiWorldStateArchive.getMutable(blockHeader, false))
        .containsInstanceOf(BonsaiWorldState.class);
  }

  @Test
  void testGetMutableWithStorageInconsistencyRollbackTheState() {

    doAnswer(__ -> Optional.of(mock(TrieLogLayer.class)))
        .when(trieLogManager)
        .getTrieLogLayer(any(Hash.class));

    var worldStateStorage =
<<<<<<< HEAD
        new BonsaiWorldStateKeyValueStorage(storageProvider, new NoOpMetricsSystem(), false);
=======
        new BonsaiWorldStateKeyValueStorage(
            storageProvider, new NoOpMetricsSystem(), DataStorageConfiguration.DEFAULT_CONFIG);
>>>>>>> 94d86afb
    bonsaiWorldStateArchive =
        spy(
            new BonsaiWorldStateProvider(
                cachedWorldStorageManager,
                trieLogManager,
                worldStateStorage,
                blockchain,
                new CachedMerkleTrieLoader(new NoOpMetricsSystem()),
                EvmConfiguration.DEFAULT));
    final BlockHeader blockHeader = blockBuilder.number(0).buildHeader();

    when(blockchain.getBlockHeader(blockHeader.getHash())).thenReturn(Optional.of(blockHeader));

    assertThat(bonsaiWorldStateArchive.getMutable(null, blockHeader.getHash()))
        .containsInstanceOf(BonsaiWorldState.class);

    // verify is trying to get the trie log layer to rollback
    verify(trieLogManager).getTrieLogLayer(Hash.ZERO);
  }

  //    @SuppressWarnings({"unchecked", "rawtypes"})
  @Test
  void testGetMutableWithStorageConsistencyNotRollbackTheState() {

    var worldStateStorage =
<<<<<<< HEAD
        new BonsaiWorldStateKeyValueStorage(storageProvider, new NoOpMetricsSystem(), false);
=======
        new BonsaiWorldStateKeyValueStorage(
            storageProvider, new NoOpMetricsSystem(), DataStorageConfiguration.DEFAULT_CONFIG);
>>>>>>> 94d86afb
    bonsaiWorldStateArchive =
        spy(
            new BonsaiWorldStateProvider(
                cachedWorldStorageManager,
                trieLogManager,
                worldStateStorage,
                blockchain,
                new CachedMerkleTrieLoader(new NoOpMetricsSystem()),
                EvmConfiguration.DEFAULT));

    final BlockHeader blockHeader = blockBuilder.number(0).buildHeader();

    when(blockchain.getBlockHeader(blockHeader.getHash())).thenReturn(Optional.of(blockHeader));
    when(blockchain.getBlockHeader(Hash.ZERO)).thenReturn(Optional.of(blockHeader));

    assertThat(bonsaiWorldStateArchive.getMutable(null, blockHeader.getHash()))
        .containsInstanceOf(BonsaiWorldState.class);

    // verify is not trying to get the trie log layer to rollback when block is present
    verify(trieLogManager, Mockito.never()).getTrieLogLayer(any());
  }

  @Test
  void testGetMutableWithStorageConsistencyToRollbackAndRollForwardTheState() {
    final BlockHeader genesis = blockBuilder.number(0).buildHeader();
    final BlockHeader blockHeaderChainA =
        blockBuilder.number(1).timestamp(1).parentHash(genesis.getHash()).buildHeader();
    final BlockHeader blockHeaderChainB =
        blockBuilder.number(1).timestamp(2).parentHash(genesis.getHash()).buildHeader();

    doAnswer(__ -> Optional.of(mock(TrieLogLayer.class)))
        .when(trieLogManager)
        .getTrieLogLayer(any(Hash.class));

    var worldStateStorage =
<<<<<<< HEAD
        new BonsaiWorldStateKeyValueStorage(storageProvider, new NoOpMetricsSystem(), false);
=======
        new BonsaiWorldStateKeyValueStorage(
            storageProvider, new NoOpMetricsSystem(), DataStorageConfiguration.DEFAULT_CONFIG);
>>>>>>> 94d86afb

    bonsaiWorldStateArchive =
        spy(
            new BonsaiWorldStateProvider(
                cachedWorldStorageManager,
                trieLogManager,
                worldStateStorage,
                blockchain,
                new CachedMerkleTrieLoader(new NoOpMetricsSystem()),
                EvmConfiguration.DEFAULT));

    // initial persisted state hash key
    when(blockchain.getBlockHeader(Hash.ZERO)).thenReturn(Optional.of(blockHeaderChainA));
    when(blockchain.getBlockHeader(blockHeaderChainB.getHash()))
        .thenReturn(Optional.of(blockHeaderChainB));
    when(blockchain.getBlockHeader(genesis.getHash())).thenReturn(Optional.of(genesis));

    assertThat(bonsaiWorldStateArchive.getMutable(null, blockHeaderChainB.getHash()))
        .containsInstanceOf(BonsaiWorldState.class);

    // verify is trying to get the trie log layers to rollback and roll forward
    verify(trieLogManager).getTrieLogLayer(blockHeaderChainA.getHash());
    verify(trieLogManager).getTrieLogLayer(blockHeaderChainB.getHash());
  }

  @Test
  // TODO: refactor to test original intent
  @Disabled("needs refactor, getMutable(hash, hash) cannot trigger saveTrieLog")
  void testGetMutableWithRollbackNotOverrideTrieLogLayer() {
    when(segmentedKeyValueStorage.startTransaction())
        .thenReturn(segmentedKeyValueStorageTransaction);
    final BlockHeader genesis = blockBuilder.number(0).buildHeader();
    final BlockHeader blockHeaderChainA =
        blockBuilder.number(1).timestamp(1).parentHash(genesis.getHash()).buildHeader();
    final BlockHeader blockHeaderChainB =
        blockBuilder.number(1).timestamp(2).parentHash(genesis.getHash()).buildHeader();

    doAnswer(__ -> Optional.of(mock(TrieLogLayer.class)))
        .when(trieLogManager)
        .getTrieLogLayer(any(Hash.class));

    bonsaiWorldStateArchive =
        spy(
            new BonsaiWorldStateProvider(
                cachedWorldStorageManager,
                trieLogManager,
                new BonsaiWorldStateKeyValueStorage(
<<<<<<< HEAD
                    storageProvider, new NoOpMetricsSystem(), false),
=======
                    storageProvider,
                    new NoOpMetricsSystem(),
                    DataStorageConfiguration.DEFAULT_CONFIG),
>>>>>>> 94d86afb
                blockchain,
                new CachedMerkleTrieLoader(new NoOpMetricsSystem()),
                EvmConfiguration.DEFAULT));

    // initial persisted state hash key
    when(blockchain.getBlockHeader(Hash.ZERO)).thenReturn(Optional.of(blockHeaderChainA));
    // fake trie log layer
    final BytesValueRLPOutput rlpLogBlockB = new BytesValueRLPOutput();
    final TrieLogLayer trieLogLayerBlockB = new TrieLogLayer();
    trieLogLayerBlockB.setBlockHash(blockHeaderChainB.getHash());
    TrieLogFactoryImpl.writeTo(trieLogLayerBlockB, rlpLogBlockB);
    when(segmentedKeyValueStorage.get(BLOCKCHAIN, blockHeaderChainB.getHash().toArrayUnsafe()))
        .thenReturn(Optional.of(rlpLogBlockB.encoded().toArrayUnsafe()));

    when(blockchain.getBlockHeader(blockHeaderChainB.getHash()))
        .thenReturn(Optional.of(blockHeaderChainB));
    when(blockchain.getBlockHeader(genesis.getHash())).thenReturn(Optional.of(genesis));

    assertThat(bonsaiWorldStateArchive.getMutable(null, blockHeaderChainB.getHash()))
        .containsInstanceOf(BonsaiWorldState.class);

    // verify is not persisting if already present
    verify(segmentedKeyValueStorageTransaction, never())
        .put(BLOCKCHAIN, eq(blockHeaderChainA.getHash().toArrayUnsafe()), any());
    verify(segmentedKeyValueStorageTransaction, never())
        .put(BLOCKCHAIN, eq(blockHeaderChainB.getHash().toArrayUnsafe()), any());
  }
}<|MERGE_RESOLUTION|>--- conflicted
+++ resolved
@@ -107,12 +107,8 @@
         new BonsaiWorldStateProvider(
             cachedWorldStorageManager,
             trieLogManager,
-<<<<<<< HEAD
-            new BonsaiWorldStateKeyValueStorage(storageProvider, new NoOpMetricsSystem(), false),
-=======
             new BonsaiWorldStateKeyValueStorage(
                 storageProvider, new NoOpMetricsSystem(), DataStorageConfiguration.DEFAULT_CONFIG),
->>>>>>> 94d86afb
             blockchain,
             new CachedMerkleTrieLoader(new NoOpMetricsSystem()),
             EvmConfiguration.DEFAULT);
@@ -125,12 +121,8 @@
   void testGetMutableReturnEmptyWhenLoadMoreThanLimitLayersBack() {
     bonsaiWorldStateArchive =
         new BonsaiWorldStateProvider(
-<<<<<<< HEAD
-            new BonsaiWorldStateKeyValueStorage(storageProvider, new NoOpMetricsSystem(), false),
-=======
             new BonsaiWorldStateKeyValueStorage(
                 storageProvider, new NoOpMetricsSystem(), DataStorageConfiguration.DEFAULT_CONFIG),
->>>>>>> 94d86afb
             blockchain,
             Optional.of(512L),
             new CachedMerkleTrieLoader(new NoOpMetricsSystem()),
@@ -151,12 +143,8 @@
         new BonsaiWorldStateProvider(
             cachedWorldStorageManager,
             trieLogManager,
-<<<<<<< HEAD
-            new BonsaiWorldStateKeyValueStorage(storageProvider, new NoOpMetricsSystem(), false),
-=======
             new BonsaiWorldStateKeyValueStorage(
                 storageProvider, new NoOpMetricsSystem(), DataStorageConfiguration.DEFAULT_CONFIG),
->>>>>>> 94d86afb
             blockchain,
             new CachedMerkleTrieLoader(new NoOpMetricsSystem()),
             EvmConfiguration.DEFAULT);
@@ -182,12 +170,8 @@
         .getTrieLogLayer(any(Hash.class));
 
     var worldStateStorage =
-<<<<<<< HEAD
-        new BonsaiWorldStateKeyValueStorage(storageProvider, new NoOpMetricsSystem(), false);
-=======
         new BonsaiWorldStateKeyValueStorage(
             storageProvider, new NoOpMetricsSystem(), DataStorageConfiguration.DEFAULT_CONFIG);
->>>>>>> 94d86afb
     bonsaiWorldStateArchive =
         spy(
             new BonsaiWorldStateProvider(
@@ -213,12 +197,8 @@
   void testGetMutableWithStorageConsistencyNotRollbackTheState() {
 
     var worldStateStorage =
-<<<<<<< HEAD
-        new BonsaiWorldStateKeyValueStorage(storageProvider, new NoOpMetricsSystem(), false);
-=======
         new BonsaiWorldStateKeyValueStorage(
             storageProvider, new NoOpMetricsSystem(), DataStorageConfiguration.DEFAULT_CONFIG);
->>>>>>> 94d86afb
     bonsaiWorldStateArchive =
         spy(
             new BonsaiWorldStateProvider(
@@ -254,12 +234,8 @@
         .getTrieLogLayer(any(Hash.class));
 
     var worldStateStorage =
-<<<<<<< HEAD
-        new BonsaiWorldStateKeyValueStorage(storageProvider, new NoOpMetricsSystem(), false);
-=======
         new BonsaiWorldStateKeyValueStorage(
             storageProvider, new NoOpMetricsSystem(), DataStorageConfiguration.DEFAULT_CONFIG);
->>>>>>> 94d86afb
 
     bonsaiWorldStateArchive =
         spy(
@@ -307,13 +283,9 @@
                 cachedWorldStorageManager,
                 trieLogManager,
                 new BonsaiWorldStateKeyValueStorage(
-<<<<<<< HEAD
-                    storageProvider, new NoOpMetricsSystem(), false),
-=======
                     storageProvider,
                     new NoOpMetricsSystem(),
                     DataStorageConfiguration.DEFAULT_CONFIG),
->>>>>>> 94d86afb
                 blockchain,
                 new CachedMerkleTrieLoader(new NoOpMetricsSystem()),
                 EvmConfiguration.DEFAULT));
