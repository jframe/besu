--- conflicted
+++ resolved
@@ -37,15 +37,11 @@
       VariablesStorage variablesStorage,
       DataStorageConfiguration storageConfiguration);
 
-<<<<<<< HEAD
-  WorldStateStorage createWorldStateStorage(DataStorageConfiguration dataStorageConfiguration);
-=======
   WorldStateKeyValueStorage createWorldStateStorage(
       DataStorageConfiguration dataStorageConfiguration);
 
   WorldStateStorageCoordinator createWorldStateStorageCoordinator(
       DataStorageConfiguration dataStorageConfiguration);
->>>>>>> 3db07568
 
   WorldStatePreimageStorage createWorldStatePreimageStorage();
 
