--- conflicted
+++ resolved
@@ -81,13 +81,9 @@
     if (storageFormat == DataStorageFormat.BONSAI) {
       worldStateStorage =
           new BonsaiWorldStateKeyValueStorage(
-<<<<<<< HEAD
-              new InMemoryKeyValueStorageProvider(), new NoOpMetricsSystem(), false);
-=======
               new InMemoryKeyValueStorageProvider(),
               new NoOpMetricsSystem(),
               DataStorageConfiguration.DEFAULT_CONFIG);
->>>>>>> 94d86afb
     } else {
       worldStateStorage = new ForestWorldStateKeyValueStorage(new InMemoryKeyValueStorage());
     }
