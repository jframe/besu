--- conflicted
+++ resolved
@@ -69,11 +69,7 @@
 tasks.register('checkAPIChanges', FileStateChecker) {
   description = "Checks that the API for the Plugin-API project does not change without deliberate thought"
   files = sourceSets.main.allJava.files
-<<<<<<< HEAD
-  knownHash = 'dQIIilKELyVwmy36vqiGeBgYvMy6wTKOVf9wzGQ8f+M='
-=======
   knownHash = 'N583pqJipDs4kJkgL0cPq9PBsYdsLzvUlu2I8Kk+w7g='
->>>>>>> 15bdd958
 }
 check.dependsOn('checkAPIChanges')
 
